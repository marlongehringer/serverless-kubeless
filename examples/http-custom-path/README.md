# Simple Hello World function available in a certain HTTP path

In this example we will deploy a function that will be available under the path `/hello`. Check the `serverless.yml` file to see the specific syntax.

## Pre requisites

We will need to have an Ingress controller deployed in order to be able to deploy your function in a specific path. If you don't have it yet you can deploy one executing:

```
<<<<<<< HEAD
curl -sL https://raw.githubusercontent.com/kubeless/kubeless/master/manifests/ingress/ingress-controller-http-only.yaml | kubectl create -f -  
=======
curl -sL https://raw.githubusercontent.com/kubeless/kubeless/0.0.20/manifests/ingress/ingress-controller.yaml | kubectl create -f -  
>>>>>>> 02199887
```

## Deployment

```console
$ npm install
$ serverless deploy -v
Serverless: Packaging service...
Serverless: Deploying function hello...
Serverless: Deployed Ingress rule to map /hello
Serverless: Waiting for function hello to be fully deployed. Pods status: {"waiting":{"reason":"PodInitializing"}}
Serverless: Function hello succesfully deployed
```

As we can see in the logs an Ingress Rule has been deployed to run our function at `/hello`. We can know the specific URL in which the function will be listening executing `serverless info`:
```console
$ serverless info
Service Information "hello"
Cluster IP:  10.0.0.161
Type:  NodePort
Ports:
  Protocol:  TCP
  Port:  8080
  Target Port:  8080
  Node Port:  31444
Function Info
URL:  192.168.99.100/hello
Handler:  handler.hello
Runtime:  python2.7
Trigger:  HTTP
Dependencies:
```

Depending on the Ingress configuration the URL may be redirected to use the HTTPS protocol. You can call your function with a browser or executing:
```console
$ curl -kL 192.168.99.100/hello
hello world
```

## GCE and Firewall limitation

For some providers like Google you may need to add a firewall rule for allowing the traffic for the port 80 and 443 so you can connect to the IP the ingress controller provides.

Note that even though GCE has its own ingress controller available by default it is not suitable for our use case since the annotation `ingress.kubernetes.io/rewrite-target` is not interpreted by that controller. You will need to deploy an Nginx controller like the one explained in the [pre requisites section](#pre-requisites).<|MERGE_RESOLUTION|>--- conflicted
+++ resolved
@@ -7,11 +7,7 @@
 We will need to have an Ingress controller deployed in order to be able to deploy your function in a specific path. If you don't have it yet you can deploy one executing:
 
 ```
-<<<<<<< HEAD
-curl -sL https://raw.githubusercontent.com/kubeless/kubeless/master/manifests/ingress/ingress-controller-http-only.yaml | kubectl create -f -  
-=======
 curl -sL https://raw.githubusercontent.com/kubeless/kubeless/0.0.20/manifests/ingress/ingress-controller.yaml | kubectl create -f -  
->>>>>>> 02199887
 ```
 
 ## Deployment
