'use strict';

const _ = require('lodash');
const mongodb = require('mongodb');
const uuid = require('uuid');

const MongoClient = mongodb.MongoClient;
const url = 'mongodb://mongodb:27017/todo_app';

module.exports = {
  update: (req, res) => new Promise((resolve, reject) => {
<<<<<<< HEAD
    res.header('Access-Control-Allow-Origin', '*');
    const body = [];
    req.on('data', (d) => body.push(d));
    req.on('end', () => {
      const data = JSON.parse(Buffer.concat(body));
      MongoClient.connect(url, (err, db) => {
        if (err) {
          reject(err);
        } else {
          db.collection('todos', (errC, doc) => {
            if (errC) {
              reject(errC);
            } else {
              doc.find().toArray((ferr, docEntries) => {
                if (ferr) {
                  reject(ferr);
                } else {
                  const entry = _.find(docEntries, e => e.id === req.query.id);
                  const newEntry = _.cloneDeep(entry);
                  _.assign(newEntry, data, { id: uuid.v1(), updatedAt: new Date().getTime() });
                  doc.updateOne(entry, { $set: newEntry }, (uerr) => {
                    if (uerr) {
                      reject(uerr);
                    } else {
                      res.end(JSON.stringify(newEntry));
                      db.close();
                      resolve();
                    }
                  });
                }
              });
            }
          });
        }
      });
=======
    const data = req.body;
    MongoClient.connect(url, (err, db) => {
      if (err) {
        reject(err);
      } else {
        db.collection('todos', (errC, doc) => {
          if (errC) {
            reject(errC);
          } else {
            doc.find().toArray((ferr, docEntries) => {
              if (ferr) {
                reject(ferr);
              } else {
                const entry = _.find(docEntries, e => e.id === data.id);
                const newEntry = _.cloneDeep(entry);
                _.assign(newEntry, data, { id: uuid.v1(), updatedAt: new Date().getTime() });
                doc.updateOne(entry, { $set: newEntry }, (uerr) => {
                  if (uerr) {
                    reject(uerr);
                  } else {
                    res.end(JSON.stringify(newEntry));
                    db.close();
                    resolve();
                  }
                });
              }
            });
          }
        });
      }
>>>>>>> f1aa39e3
    });
  }),
};<|MERGE_RESOLUTION|>--- conflicted
+++ resolved
@@ -9,43 +9,6 @@
 
 module.exports = {
   update: (req, res) => new Promise((resolve, reject) => {
-<<<<<<< HEAD
-    res.header('Access-Control-Allow-Origin', '*');
-    const body = [];
-    req.on('data', (d) => body.push(d));
-    req.on('end', () => {
-      const data = JSON.parse(Buffer.concat(body));
-      MongoClient.connect(url, (err, db) => {
-        if (err) {
-          reject(err);
-        } else {
-          db.collection('todos', (errC, doc) => {
-            if (errC) {
-              reject(errC);
-            } else {
-              doc.find().toArray((ferr, docEntries) => {
-                if (ferr) {
-                  reject(ferr);
-                } else {
-                  const entry = _.find(docEntries, e => e.id === req.query.id);
-                  const newEntry = _.cloneDeep(entry);
-                  _.assign(newEntry, data, { id: uuid.v1(), updatedAt: new Date().getTime() });
-                  doc.updateOne(entry, { $set: newEntry }, (uerr) => {
-                    if (uerr) {
-                      reject(uerr);
-                    } else {
-                      res.end(JSON.stringify(newEntry));
-                      db.close();
-                      resolve();
-                    }
-                  });
-                }
-              });
-            }
-          });
-        }
-      });
-=======
     const data = req.body;
     MongoClient.connect(url, (err, db) => {
       if (err) {
@@ -76,7 +39,6 @@
           }
         });
       }
->>>>>>> f1aa39e3
     });
   }),
 };